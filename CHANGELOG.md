```
 ██╗ ██████╗ ████████╗ █████╗ ██████╗
 ██║██╔═══██╗╚══██╔══╝██╔══██╗╚════██╗
 ██║██║   ██║   ██║   ███████║ █████╔╝
 ██║██║   ██║   ██║   ██╔══██║██╔═══╝
 ██║╚██████╔╝   ██║   ██║  ██║███████╗
 ╚═╝ ╚═════╝    ╚═╝   ╚═╝  ╚═╝╚══════╝
 Copyright (c) 2025 iota2 (iota2 Engineering Tools)
 Licensed under the MIT License. See LICENSE file in the project root for details.
```

# Changelog

**🟢 Version:** <code><!-- VERSION:START -->v0.19.0<!-- VERSION:END --></code>

All notable changes to this project will be documented in this file.

The format is based on [Keep a Changelog](https://keepachangelog.com/en/1.0.0/), and this project adheres to [Semantic Versioning](https://semver.org/spec/v2.0.0.html).

## [Unreleased]
<<<<<<< HEAD
- Added send / receive support for SDO and PDOs on TUI.
- Added tooltips on name's columns of SDO and PDO data in GUI.
=======

## [v0.19.0] - 2026-01-01

- Added send / receive support for SDO and PDOs.
>>>>>>> 2e9ad1e1

## [v0.18.0] - 2025-12-30

- Updated sniffer script for sends / receive SDOs and RPDOs.
- Added option to sniffer script to pass node-id through CLI.
- Added requested frames queue to send data over CAN.
- Added Send SDO / PDO option to GUI.
- Fixed bug that was causing only Counts to be updated in data tables in fixed mode.
- Updated sample EDS files.
- Added support for copying data from GUI data tables.
- Added frame directions to PDO and SDO tables.

## [v0.17.0] - 2025-12-22

- Bus Active/ Idle detection.
- Reset bus stats on nodes becoming inactive.
- Added active Node Ids to CLI, TUI and GUI.

## [v0.16.0] - 2025-12-22

- Updated canopen_bus_sniffer to support dark mode.
- Added GUI support to CANopen-Analyzer

## [v0.15.0] - 2025-12-13

- Added support to TUI interface.
- Separated files for Display interfaces, bus stats calculation and common defs.
- Restructuring of CANopen analyzer classes and updated documentation.

## [v0.14.0] - 2025-11-15

- Updated BUS-STATS class to calculate bus transfer rates.
- Added CLI display capabilities.
- Added dummy display processes for GUI and handled processed frame queue in them.
- Updated logger module, to log in file if `--log` is passed, else print on console.
- Added Doxygen documentation generation to pre-commit
- Fixed TIME frame in frame_simulator.
- Added ERROR frame to frame_simulator.
- In Sniffer Added decoding for TIME, HB and EMCY messages.

## [v0.12.0] - 2025-10-25

- Added feature and bug GIT issue templates.
- Added CHANGELOG check job to through a warning if no logs present under `Unreleased`.
- Added CHANGELOG check to precommit, and updated README.

## [v0.11.0] - 2025-10-19

- Fixed changelog for v0.10.0.

## [v0.10.0] - 2025-10-19

- Removed CHANGELOG check for ci pipeline to pass.

## [v0.9.0] - 2025-10-19

- Added `tools/add_license_header.sh` script to automatically add header to `.py`, `.md`, `.sh` and `.yml` files.
- Added `pre-commit` and ci `workflow` support to check license headers.
- Added CHANGELOG check for ci pipeline to pass.

## [v0.8.0] - 2025-10-19

- Updated release notes processing to skip version strings from changelog.
- Added `test_changelog_extract.sh` to test release notes before pushing and running as a workflow.

## [v0.7.0] - 2025-10-18

- Updated `manual-create-release.yml` to pick release notes from CHANGELOG file.
- Fixed missing versions from CHANGELOG.

## [v0.6.0] - 2025-10-18

- Fixed `manual-create-release.yml` syntax errors.

## [v0.5.0] - 2025-10-18

- Updated `manual-create-release.yml` workflow to enable release between two tags.

## [v0.4.0] - 2025-10-18

- Added `--no-release-notes` option to not release all tags on merge.
- Added `manual-create-release.yml` workflow for creating releases manually.

## [v0.3.0] - 2025-10-18

- Fixed CI/CD Pipeline with release notes.

## [v0.2.0] - 2025-10-18

- Add Unreleased change logs to release notes.

## [v0.1.0] - 2025-10-18

- Added version bump and CHANGELOG.

## [v0.0.1] - 2025-09-10

- CANopen Sniffer (GUI / CLI)
    - Decode PDOs and SDOs with EDS/OD metadata
    - GUI: searchable table, filtering, CSV export, histogram, frame-rate graphs
    - CLI: Rich tables, bus stats, logging, export
    - Modes: Fixed (replace row) or Sequential (append row)
- CANopen Frame Simulator
    - Parses TPDO mappings dynamically from EDS
    - Sends PDOs (auto-generated values) + unmapped OD entries as SDOs
    - Supports heartbeat, timestamp, emergency frames
    - Logging option
- CANopen Node Monitor (CLI with Rich TUI)
    - Uses LocalNode + RemoteNode from EDS
    - Displays raw CAN frames, decoded PDOs, SDO requests/responses
    - Split OD variable tables + live status panel
    - Interactive command input panel
    - CSV export of OD changes + logging

[v0.19.0]: https://github.com/iota2/CANopen-tools-suite/compare/v0.18.0...v0.19.0
[v0.18.0]: https://github.com/iota2/CANopen-tools-suite/compare/v0.17.0...v0.18.0
[v0.17.0]: https://github.com/iota2/CANopen-tools-suite/compare/v0.16.0...v0.17.0
[v0.16.0]: https://github.com/iota2/CANopen-tools-suite/compare/v0.15.0...v0.16.0
[v0.15.0]: https://github.com/iota2/CANopen-tools-suite/compare/v0.14.0...v0.15.0
[v0.14.0]: https://github.com/iota2/CANopen-tools-suite/compare/v0.12.0...v0.14.0
[v0.12.0]: https://github.com/iota2/CANopen-tools-suite/compare/v0.11.0...v0.12.0
[v0.11.0]: https://github.com/iota2/CANopen-tools-suite/compare/v0.10.0...v0.11.0
[v0.10.0]: https://github.com/iota2/CANopen-tools-suite/compare/v0.9.0...v0.10.0
[v0.9.0]: https://github.com/iota2/CANopen-tools-suite/compare/v0.8.0...v0.9.0
[v0.8.0]: https://github.com/iota2/CANopen-tools-suite/compare/v0.7.0...v0.8.0
[v0.7.0]: https://github.com/iota2/CANopen-tools-suite/compare/v0.6.0...v0.7.0
[v0.6.0]: https://github.com/iota2/CANopen-tools-suite/compare/v0.5.0...v0.6.0
[v0.5.0]: https://github.com/iota2/CANopen-tools-suite/compare/v0.4.0...v0.5.0
[v0.4.0]: https://github.com/iota2/CANopen-tools-suite/compare/v0.3.0...v0.4.0
[v0.3.0]: https://github.com/iota2/CANopen-tools-suite/compare/v0.2.0...v0.3.0
[v0.2.0]: https://github.com/iota2/CANopen-tools-suite/compare/v0.1.0...v0.2.0
[v0.1.0]: https://github.com/iota2/CANopen-tools-suite/compare/v0.0.1...v0.1.0
[v0.0.1]: https://github.com/iota2/CANopen-tools-suite/tree/v0.0.1<|MERGE_RESOLUTION|>--- conflicted
+++ resolved
@@ -18,15 +18,10 @@
 The format is based on [Keep a Changelog](https://keepachangelog.com/en/1.0.0/), and this project adheres to [Semantic Versioning](https://semver.org/spec/v2.0.0.html).
 
 ## [Unreleased]
-<<<<<<< HEAD
-- Added send / receive support for SDO and PDOs on TUI.
 - Added tooltips on name's columns of SDO and PDO data in GUI.
-=======
 
 ## [v0.19.0] - 2026-01-01
-
-- Added send / receive support for SDO and PDOs.
->>>>>>> 2e9ad1e1
+- Added send / receive support for SDO and PDOs on TUI.
 
 ## [v0.18.0] - 2025-12-30
 
